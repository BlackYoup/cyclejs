{
  "name": "isolated-buttons",
  "version": "0.0.0",
  "description": "isolate() buttons for nested buttons",
  "main": "index.js",
<<<<<<< HEAD
  "scripts": {
    "build": "mkdirp dist/ && browserify -t babelify src/app.js -o dist/app.js",
    "start": "npm install && npm run build && echo 'Open index.html in your browser'",
    "test": "echo \"Error: no test specified\" && exit 1"
  },
=======
>>>>>>> 2032c2c2
  "author": "Tylor Steinberger <tlsteinberger167@gmail.com> (github.com/Tylors)",
  "license": "MIT",
  "dependencies": {
    "@cycle/isolate": "1.4.x",
    "@cycle/xstream-run": "3.0.0",
    "@cycle/dom": "10.0.0-rc33",
    "xstream": "5.0.x"
  },
  "devDependencies": {
    "babel-plugin-transform-object-rest-spread": "^6.6.5",
    "babel-preset-es2015": "^6.3.13",
    "babel-register": "^6.4.3",
    "babelify": "^7.2.0",
<<<<<<< HEAD
    "browserify": "^13.0.0",
    "mkdirp": "^0.5.1"
=======
    "browserify": "11.0.1",
    "mkdirp": "0.5.x"
  },
  "scripts": {
    "test": "echo \"Error: no test specified\" && exit 1",
    "prebrowserify": "mkdirp dist",
    "browserify": "browserify src/main.js -t babelify --outfile dist/main.js",
    "start": "npm install && npm run browserify && echo 'OPEN index.html IN YOUR BROWSER'"
>>>>>>> 2032c2c2
  }
}<|MERGE_RESOLUTION|>--- conflicted
+++ resolved
@@ -3,14 +3,6 @@
   "version": "0.0.0",
   "description": "isolate() buttons for nested buttons",
   "main": "index.js",
-<<<<<<< HEAD
-  "scripts": {
-    "build": "mkdirp dist/ && browserify -t babelify src/app.js -o dist/app.js",
-    "start": "npm install && npm run build && echo 'Open index.html in your browser'",
-    "test": "echo \"Error: no test specified\" && exit 1"
-  },
-=======
->>>>>>> 2032c2c2
   "author": "Tylor Steinberger <tlsteinberger167@gmail.com> (github.com/Tylors)",
   "license": "MIT",
   "dependencies": {
@@ -24,18 +16,13 @@
     "babel-preset-es2015": "^6.3.13",
     "babel-register": "^6.4.3",
     "babelify": "^7.2.0",
-<<<<<<< HEAD
     "browserify": "^13.0.0",
     "mkdirp": "^0.5.1"
-=======
-    "browserify": "11.0.1",
-    "mkdirp": "0.5.x"
   },
   "scripts": {
     "test": "echo \"Error: no test specified\" && exit 1",
     "prebrowserify": "mkdirp dist",
     "browserify": "browserify src/main.js -t babelify --outfile dist/main.js",
     "start": "npm install && npm run browserify && echo 'OPEN index.html IN YOUR BROWSER'"
->>>>>>> 2032c2c2
   }
 }