--- conflicted
+++ resolved
@@ -48,14 +48,7 @@
     vtree$: Model.get('name$').map(name =>
       h('div', [
         h('label', 'Name:'),
-<<<<<<< HEAD
         h('input.field', {attributes: {type: 'text'}}),
-=======
-        h('input', {
-          attributes: {type: 'text'},
-          oninput: 'inputText$'
-        }),
->>>>>>> 1132d631
         h('h1', 'Hello ' + name)
       ])
     )
