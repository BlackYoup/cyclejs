'use strict';
let VirtualDOM = require('virtual-dom');
let Rx = require('rx');
let CustomElements = require('./custom-elements');
let RenderingDOM = require('./render-dom');
let RenderingHTML = require('./render-html');

var Cycle = {
  /**
<<<<<<< HEAD
   * Creates a Cycle Stream defined by `definitionFn`. A Stream is a subclass of
   * Rx.Observable and implements "Injectable", so it contains the function
   * `inject(...inputs)`. This function will synchronously return the same
   * Observable as `definitionFn` returns (think IIFE: immediately-invoked
   * function expression), but will use proxy inputs created internally. You
   * should supply the real inputs later with inject(), and the proxy inputs
   * will imitate the behavior of the real inputs.
   *
   * @param {Function} definitionFn a function taking Observables as input and
   * outputting one Rx.Observable.
   * @return {Rx.Observable} a Stream as defined by the return of
   * `definitionFn`.
   * @function createStream
=======
   * Takes a `computer` function which outputs an Observable of virtual DOM
   * elements, and renders that into the DOM element indicated by `container`,
   * which can be either a CSS selector or an actual element. At the same time,
   * provides the `interactions` input to the `computer` function, which is a
   * collection of all possible events happening on all elements which were
   * rendered. You must query this collection with
   * `interactions.get(selector, eventName)` in order to get an Observable of
   * interactions of type `eventName` happening on the element identified by
   * `selector`.
   * Example: `interactions.get('.mybutton', 'click').map(ev => ...)`
   *
   * @param {(String|HTMLElement)} container the DOM selector for the element
   * (or the element itself) to contain the rendering of the VTrees.
   * @param {Function} computer a function that takes `interactions` as input
   * and outputs an Observable of virtual DOM elements.
   * @return {Object} an object containing properties `rootElem$`, `interactions`,
   * `dispose()` that can be used for debugging or testing.
   * @function applyToDOM
>>>>>>> 362df65e
   */
  applyToDOM: RenderingDOM.applyToDOM,

  /**
<<<<<<< HEAD
   * Renders an Observable of virtual DOM elements (`vtree$`) into the DOM
   * element indicated by `container`, which can be either a CSS selector or an
   * actual element. Returns an Observable of real DOM element, with a special
   * property attached to it called `interaction$`. This `interaction$` is a
   * theoretical Observable containing all possible events happening on all
   * elements which were rendered. You must query it with
   * `interaction$.choose(selector, eventName)` in order to get an Observable of
   * interactions of type `eventName` happening on the element identified by
   * `selector`.
   * Example: `interaction$.choose('.mybutton', 'click').subscribe( ... )`
   *
   * @param {Rx.Observable} vtree$ Observable of virtual DOM elements.
   * @param {(String|HTMLElement)} container the DOM selector for the element
   * (or the element itself) to contain the rendering of the VTrees.
   * @return {Rx.Observable} an Observable emitting the root DOM element for
   * this rendering, with the property `interaction$` attached to it.
   * @function render
   */
  render: RenderingDOM.render,

  /**
   * Converts a given Observable of virtual DOM elements (`vtree$`) into an
   * Observable of corresponding HTML strings (`html$`). The provided `vtree$`
   * must complete (must call onCompleted on its observers) in finite time,
   * otherwise the output `html$` will never emit an HTML string.
   *
   * @param {Rx.Observable} vtree$ Observable of virtual DOM elements.
=======
   * Converts a given Observable of virtual DOM elements (`vtree$`) into an
   * Observable of corresponding HTML strings (`html$`). The provided `vtree$`
   * must complete (must call onCompleted on its observers) in finite time,
   * otherwise the output `html$` will never emit an HTML string.
   *
   * @param {Rx.Observable} vtree$ Observable of virtual DOM elements.
>>>>>>> 362df65e
   * @return {Rx.Observable} an Observable emitting a string as the HTML
   * renderization of the virtual DOM element.
   * @function renderAsHTML
   */
  renderAsHTML: RenderingHTML.renderAsHTML,

  /**
   * Informs Cycle to recognize the given `tagName` as a custom element
<<<<<<< HEAD
   * implemented as `dataFlowNode` whenever `tagName` is used in VTrees in a
   * View rendered to a DOMUser.
   * The given `dataFlowNode` must export a `vtree$` Observable. If the
   * `dataFlowNode` expects Observable `foo$` as input, then the custom
   * element's attribute named `foo` will be injected automatically into `foo$`.
   *
   * @param {String} tagName a name for identifying the custom element.
   * @param {Function} definitionFn the implementation for the custom element.
   * This function takes two arguments: `User`, and `Properties`. Use `User` to
   * inject into an Intent and to be injected a View. `Properties` is a
   * DataFlowNode containing observables matching the custom element properties.
=======
   * implemented as the given function whenever `tagName` is used in VTrees
   * rendered in the context of some parent (in `applyToDOM` or in other custom
   * elements).
   * The given `definitionFn` function takes two parameters as input, in this order:
   * `interactions` and `properties`. The former works just like it does in the
   * `computer` function given to `applyToDOM`, and the later contains
   * Observables representing properties of the custom element, given from the
   * parent context. `properties.get('foo')` will return the Observable `foo$`.
   *
   * The `definitionFn` must output an object containing the property `vtree$`
   * as an Observable. If the output object contains other Observables, then
   * they are treated as custom events of the custom element.
   *
   * @param {String} tagName a name for identifying the custom element.
   * @param {Function} definitionFn the implementation for the custom element.
   * This function takes two arguments: `interactions`, and `properties`, and
   * should output an object of Observables.
>>>>>>> 362df65e
   * @function registerCustomElement
   */
  registerCustomElement: CustomElements.registerCustomElement,

  /**
<<<<<<< HEAD
   * Returns a hook for manipulating an element from the real DOM. This is a
   * helper for creating VTrees in Views. Useful for calling `focus()` on the
   * DOM element, or doing similar mutations.
   *
   * See https://github.com/Raynos/mercury/blob/master/docs/faq.md for more
   * details.
   *
   * @param {Function} fn a function with two arguments: `element`, `property`.
   * @return {PropertyHook} a hook
   */
  vdomPropHook: function vdomPropHook(fn) {
    return new PropertyHook(fn);
  },

  /**
   * A shortcut to the root object of
   * [RxJS](https://github.com/Reactive-Extensions/RxJS).
=======
   * A shortcut to the root object of [RxJS](https://github.com/Reactive-Extensions/RxJS).
>>>>>>> 362df65e
   * @name Rx
   */
  Rx: Rx,

  /**
   * A shortcut to [virtual-hyperscript](
   * https://github.com/Matt-Esch/virtual-dom/tree/master/virtual-hyperscript).
   * This is a helper for creating VTrees in Views.
   * @name h
   */
  h: VirtualDOM.h
};

module.exports = Cycle;<|MERGE_RESOLUTION|>--- conflicted
+++ resolved
@@ -7,21 +7,6 @@
 
 var Cycle = {
   /**
-<<<<<<< HEAD
-   * Creates a Cycle Stream defined by `definitionFn`. A Stream is a subclass of
-   * Rx.Observable and implements "Injectable", so it contains the function
-   * `inject(...inputs)`. This function will synchronously return the same
-   * Observable as `definitionFn` returns (think IIFE: immediately-invoked
-   * function expression), but will use proxy inputs created internally. You
-   * should supply the real inputs later with inject(), and the proxy inputs
-   * will imitate the behavior of the real inputs.
-   *
-   * @param {Function} definitionFn a function taking Observables as input and
-   * outputting one Rx.Observable.
-   * @return {Rx.Observable} a Stream as defined by the return of
-   * `definitionFn`.
-   * @function createStream
-=======
    * Takes a `computer` function which outputs an Observable of virtual DOM
    * elements, and renders that into the DOM element indicated by `container`,
    * which can be either a CSS selector or an actual element. At the same time,
@@ -40,31 +25,8 @@
    * @return {Object} an object containing properties `rootElem$`, `interactions`,
    * `dispose()` that can be used for debugging or testing.
    * @function applyToDOM
->>>>>>> 362df65e
    */
   applyToDOM: RenderingDOM.applyToDOM,
-
-  /**
-<<<<<<< HEAD
-   * Renders an Observable of virtual DOM elements (`vtree$`) into the DOM
-   * element indicated by `container`, which can be either a CSS selector or an
-   * actual element. Returns an Observable of real DOM element, with a special
-   * property attached to it called `interaction$`. This `interaction$` is a
-   * theoretical Observable containing all possible events happening on all
-   * elements which were rendered. You must query it with
-   * `interaction$.choose(selector, eventName)` in order to get an Observable of
-   * interactions of type `eventName` happening on the element identified by
-   * `selector`.
-   * Example: `interaction$.choose('.mybutton', 'click').subscribe( ... )`
-   *
-   * @param {Rx.Observable} vtree$ Observable of virtual DOM elements.
-   * @param {(String|HTMLElement)} container the DOM selector for the element
-   * (or the element itself) to contain the rendering of the VTrees.
-   * @return {Rx.Observable} an Observable emitting the root DOM element for
-   * this rendering, with the property `interaction$` attached to it.
-   * @function render
-   */
-  render: RenderingDOM.render,
 
   /**
    * Converts a given Observable of virtual DOM elements (`vtree$`) into an
@@ -73,14 +35,6 @@
    * otherwise the output `html$` will never emit an HTML string.
    *
    * @param {Rx.Observable} vtree$ Observable of virtual DOM elements.
-=======
-   * Converts a given Observable of virtual DOM elements (`vtree$`) into an
-   * Observable of corresponding HTML strings (`html$`). The provided `vtree$`
-   * must complete (must call onCompleted on its observers) in finite time,
-   * otherwise the output `html$` will never emit an HTML string.
-   *
-   * @param {Rx.Observable} vtree$ Observable of virtual DOM elements.
->>>>>>> 362df65e
    * @return {Rx.Observable} an Observable emitting a string as the HTML
    * renderization of the virtual DOM element.
    * @function renderAsHTML
@@ -89,19 +43,6 @@
 
   /**
    * Informs Cycle to recognize the given `tagName` as a custom element
-<<<<<<< HEAD
-   * implemented as `dataFlowNode` whenever `tagName` is used in VTrees in a
-   * View rendered to a DOMUser.
-   * The given `dataFlowNode` must export a `vtree$` Observable. If the
-   * `dataFlowNode` expects Observable `foo$` as input, then the custom
-   * element's attribute named `foo` will be injected automatically into `foo$`.
-   *
-   * @param {String} tagName a name for identifying the custom element.
-   * @param {Function} definitionFn the implementation for the custom element.
-   * This function takes two arguments: `User`, and `Properties`. Use `User` to
-   * inject into an Intent and to be injected a View. `Properties` is a
-   * DataFlowNode containing observables matching the custom element properties.
-=======
    * implemented as the given function whenever `tagName` is used in VTrees
    * rendered in the context of some parent (in `applyToDOM` or in other custom
    * elements).
@@ -119,33 +60,12 @@
    * @param {Function} definitionFn the implementation for the custom element.
    * This function takes two arguments: `interactions`, and `properties`, and
    * should output an object of Observables.
->>>>>>> 362df65e
    * @function registerCustomElement
    */
   registerCustomElement: CustomElements.registerCustomElement,
 
   /**
-<<<<<<< HEAD
-   * Returns a hook for manipulating an element from the real DOM. This is a
-   * helper for creating VTrees in Views. Useful for calling `focus()` on the
-   * DOM element, or doing similar mutations.
-   *
-   * See https://github.com/Raynos/mercury/blob/master/docs/faq.md for more
-   * details.
-   *
-   * @param {Function} fn a function with two arguments: `element`, `property`.
-   * @return {PropertyHook} a hook
-   */
-  vdomPropHook: function vdomPropHook(fn) {
-    return new PropertyHook(fn);
-  },
-
-  /**
-   * A shortcut to the root object of
-   * [RxJS](https://github.com/Reactive-Extensions/RxJS).
-=======
    * A shortcut to the root object of [RxJS](https://github.com/Reactive-Extensions/RxJS).
->>>>>>> 362df65e
    * @name Rx
    */
   Rx: Rx,
