--- conflicted
+++ resolved
@@ -1,10 +1,6 @@
 {
   "name": "@cycle/core",
-<<<<<<< HEAD
-  "version": "6.0.3",
-=======
   "version": "7.0.0-rc9",
->>>>>>> d3c2ecc4
   "author": "Andre Staltz",
   "description": "The Cycle run() function meant to be used with RxJS v4",
   "license": "MIT",
@@ -23,17 +19,12 @@
     "mvi",
     "virtual-dom"
   ],
-<<<<<<< HEAD
-  "main": "lib/cycle.js",
-  "dependencies": {},
-=======
   "main": "lib/index.js",
   "typings": "lib/index.d.ts",
   "dependencies": {
     "@cycle/base": "^4.0.0",
     "@cycle/rx-adapter": "^3.0.0"
   },
->>>>>>> d3c2ecc4
   "peerDependencies": {
     "rx": "*"
   },
