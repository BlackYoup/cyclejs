(function(f){if(typeof exports==="object"&&typeof module!=="undefined"){module.exports=f()}else if(typeof define==="function"&&define.amd){define([],f)}else{var g;if(typeof window!=="undefined"){g=window}else if(typeof global!=="undefined"){g=global}else if(typeof self!=="undefined"){g=self}else{g=this}g.Cycle = f()}})(function(){var define,module,exports;return (function e(t,n,r){function s(o,u){if(!n[o]){if(!t[o]){var a=typeof require=="function"&&require;if(!u&&a)return a(o,!0);if(i)return i(o,!0);var f=new Error("Cannot find module '"+o+"'");throw f.code="MODULE_NOT_FOUND",f}var l=n[o]={exports:{}};t[o][0].call(l.exports,function(e){var n=t[o][1][e];return s(n?n:e)},l,l.exports,e,t,n,r)}return n[o].exports}var i=typeof require=="function"&&require;for(var o=0;o<r.length;o++)s(r[o]);return s})({1:[function(require,module,exports){
"use strict";

<<<<<<< HEAD
var Rx = (typeof window !== "undefined" ? window['Rx'] : typeof global !== "undefined" ? global['Rx'] : null);

function makeSinkProxies(drivers) {
  var sinkProxies = {};
  var keys = Object.keys(drivers);
  for (var i = 0; i < keys.length; i++) {
    sinkProxies[keys[i]] = new Rx.ReplaySubject(1);
  }
  return sinkProxies;
}

function callDrivers(drivers, sinkProxies) {
  var sources = {};
  var keys = Object.keys(drivers);
  for (var i = 0; i < keys.length; i++) {
    var _name = keys[i];
    sources[_name] = drivers[_name](sinkProxies[_name], _name);
  }
  return sources;
=======
var base_1 = require('@cycle/base');
var rx_adapter_1 = require('@cycle/rx-adapter');
/**
 * Takes a `main` function and circularly connects it to the given collection
 * of driver functions.
 *
 * **Example:**
 * ```js
 * import {run} from '@cycle/rx-run';
 * const dispose = Cycle.run(main, drivers);
 * // ...
 * dispose();
 * ```
 *
 * The `main` function expects a collection of "source" Observables (returned
 * from drivers) as input, and should return a collection of "sink" Observables
 * (to be given to drivers). A "collection of Observables" is a JavaScript
 * object where keys match the driver names registered by the `drivers` object,
 * and values are the Observables. Refer to the documentation of each driver to
 * see more details on what types of sources it outputs and sinks it receives.
 *
 * @param {Function} main a function that takes `sources` as input
 * and outputs a collection of `sinks` Observables.
 * @param {Object} drivers an object where keys are driver names and values
 * are driver functions.
 * @return {Function} a dispose function, used to terminate the execution of the
 * Cycle.js program, cleaning up resources used.
 * @function run
 */
function run(main, drivers) {
  var run = base_1.default(main, drivers, { streamAdapter: rx_adapter_1.default }).run;
  return run();
>>>>>>> 8498c86c
}
exports.run = run;
/**
 * A function that prepares the Cycle application to be executed. Takes a `main`
 * function and prepares to circularly connects it to the given collection of
 * driver functions. As an output, `Cycle()` returns an object with three
 * properties: `sources`, `sinks` and `run`. Only when `run()` is called will
 * the application actually execute. Refer to the documentation of `run()` for
 * more details.
 *
 * **Example:**
 * ```js
 * import Cycle from '@cycle/rx-run';
 * const {sources, sinks, run} = Cycle(main, drivers);
 * // ...
 * const dispose = run(); // Executes the application
 * // ...
 * dispose();
 * ```
 *
 * @param {Function} main a function that takes `sources` as input
 * and outputs a collection of `sinks` Observables.
 * @param {Object} drivers an object where keys are driver names and values
 * are driver functions.
 * @return {Object} an object with three properties: `sources`, `sinks` and
 * `run`. `sources` is the collection of driver sources, `sinks` is the
 * collection of driver sinks, these can be used for debugging or testing. `run`
 * is the function that once called will execute the application.
 * @function Cycle
 */
var Cycle = function Cycle(main, drivers) {
  return base_1.default(main, drivers, { streamAdapter: rx_adapter_1.default });
};
Cycle.run = run;
Object.defineProperty(exports, "__esModule", { value: true });
exports.default = Cycle;

<<<<<<< HEAD
function attachDisposeToSinks(sinks, replicationSubscription) {
  return Object.defineProperty(sinks, "dispose", {
    value: function value() {
      replicationSubscription.dispose();
    }
  });
}

function makeDisposeSources(sources) {
  return function dispose() {
    var keys = Object.keys(sources);
    for (var i = 0; i < keys.length; i++) {
      var source = sources[keys[i]];
      if (typeof source.dispose === "function") {
        source.dispose();
      }
    }
  };
}

function attachDisposeToSources(sources) {
  return Object.defineProperty(sources, "dispose", {
    value: makeDisposeSources(sources)
  });
}

var logToConsoleError = typeof console !== "undefined" && console.error ? function (error) {
  console.error(error.stack || error);
} : Function.prototype;

function replicateMany(observables, subjects) {
  return Rx.Observable.create(function (observer) {
    var subscription = new Rx.CompositeDisposable();
    setTimeout(function () {
      var keys = Object.keys(observables);
      for (var i = 0; i < keys.length; i++) {
        var _name2 = keys[i];
        if (subjects.hasOwnProperty(_name2) && !subjects[_name2].isDisposed) {
          subscription.add(observables[_name2].doOnError(logToConsoleError).subscribe(subjects[_name2].asObserver()));
        }
      }
      observer.onNext(subscription);
    });

    return function dispose() {
      subscription.dispose();
      var keys = Object.keys(subjects);
      for (var i = 0; i < keys.length; i++) {
        subjects[keys[i]].dispose();
      }
=======

},{"@cycle/base":2,"@cycle/rx-adapter":3}],2:[function(require,module,exports){
"use strict";

var _typeof = typeof Symbol === "function" && typeof Symbol.iterator === "symbol" ? function (obj) { return typeof obj; } : function (obj) { return obj && typeof Symbol === "function" && obj.constructor === Symbol ? "symbol" : typeof obj; };

function logToConsoleError(err) {
    var target = err.stack || err;
    if (console && console.error) {
        console.error(target);
    } else if (console && console.log) {
        console.log(target);
    }
}
function makeSinkProxies(drivers, streamAdapter) {
    var sinkProxies = {};
    for (var name_1 in drivers) {
        if (drivers.hasOwnProperty(name_1)) {
            var holdSubject = streamAdapter.makeSubject();
            var driverStreamAdapter = drivers[name_1].streamAdapter || streamAdapter;
            var stream = driverStreamAdapter.adapt(holdSubject.stream, streamAdapter.streamSubscribe);
            sinkProxies[name_1] = {
                stream: stream,
                observer: holdSubject.observer
            };
        }
    }
    return sinkProxies;
}
function callDrivers(drivers, sinkProxies, streamAdapter) {
    var sources = {};
    for (var name_2 in drivers) {
        if (drivers.hasOwnProperty(name_2)) {
            var driverOutput = drivers[name_2](sinkProxies[name_2].stream, streamAdapter, name_2);
            var driverStreamAdapter = drivers[name_2].streamAdapter;
            if (driverStreamAdapter && driverStreamAdapter.isValidStream(driverOutput)) {
                sources[name_2] = streamAdapter.adapt(driverOutput, driverStreamAdapter.streamSubscribe);
            } else {
                sources[name_2] = driverOutput;
            }
        }
    }
    return sources;
}
function replicateMany(sinks, sinkProxies, streamAdapter) {
    var results = Object.keys(sinks).filter(function (name) {
        return !!sinkProxies[name];
    }).map(function (name) {
        return streamAdapter.streamSubscribe(sinks[name], {
            next: function next(x) {
                sinkProxies[name].observer.next(x);
            },
            error: function error(err) {
                logToConsoleError(err);
                sinkProxies[name].observer.error(err);
            },
            complete: function complete(x) {
                sinkProxies[name].observer.complete(x);
            }
        });
    });
    var disposeFunctions = results.filter(function (dispose) {
        return typeof dispose === 'function';
    });
    return function () {
        disposeFunctions.forEach(function (dispose) {
            return dispose();
        });
>>>>>>> 8498c86c
    };
}
<<<<<<< HEAD

function run(main, drivers) {
  if (typeof main !== "function") {
    throw new Error("First argument given to Cycle.run() must be the 'main' " + "function.");
  }
  if (typeof drivers !== "object" || drivers === null) {
    throw new Error("Second argument given to Cycle.run() must be an object " + "with driver functions as properties.");
  }
  if (Object.keys(drivers).length === 0) {
    throw new Error("Second argument given to Cycle.run() must be an object " + "with at least one driver function declared as a property.");
  }

  var sinkProxies = makeSinkProxies(drivers);
  var sources = callDrivers(drivers, sinkProxies);
  var sinks = main(sources);
  var subscription = replicateMany(sinks, sinkProxies).subscribe();
  var sinksWithDispose = attachDisposeToSinks(sinks, subscription);
  var sourcesWithDispose = attachDisposeToSources(sources);
  return { sources: sourcesWithDispose, sinks: sinksWithDispose };
=======
function disposeSources(sources) {
    for (var k in sources) {
        if (sources.hasOwnProperty(k) && sources[k] && typeof sources[k].dispose === 'function') {
            sources[k].dispose();
        }
    }
}
var isObjectEmpty = function isObjectEmpty(obj) {
    return Object.keys(obj).length === 0;
};
function Cycle(main, drivers, options) {
    if (typeof main !== "function") {
        throw new Error("First argument given to Cycle must be the 'main' " + "function.");
    }
    if ((typeof drivers === 'undefined' ? 'undefined' : _typeof(drivers)) !== "object" || drivers === null) {
        throw new Error("Second argument given to Cycle must be an object " + "with driver functions as properties.");
    }
    if (isObjectEmpty(drivers)) {
        throw new Error("Second argument given to Cycle must be an object " + "with at least one driver function declared as a property.");
    }
    var streamAdapter = options.streamAdapter;
    if (!streamAdapter || isObjectEmpty(streamAdapter)) {
        throw new Error("Third argument given to Cycle must be an options object " + "with the streamAdapter key supplied with a valid stream adapter.");
    }
    var sinkProxies = makeSinkProxies(drivers, streamAdapter);
    var sources = callDrivers(drivers, sinkProxies, streamAdapter);
    var sinks = main(sources);
    if (typeof window !== 'undefined') {
        window.Cyclejs = { sinks: sinks };
    }
    var run = function run() {
        var disposeReplication = replicateMany(sinks, sinkProxies, streamAdapter);
        return function () {
            disposeSources(sources);
            disposeReplication();
        };
    };
    return { sinks: sinks, sources: sources, run: run };
>>>>>>> 8498c86c
}
Object.defineProperty(exports, "__esModule", { value: true });
exports.default = Cycle;

<<<<<<< HEAD
var Cycle = {
  /**
   * Takes a `main` function and circularly connects it to the given collection
   * of driver functions.
   *
   * The `main` function expects a collection of "driver source" Observables
   * as input, and should return a collection of "driver sink" Observables.
   * A "collection of Observables" is a JavaScript object where
   * keys match the driver names registered by the `drivers` object, and values
   * are Observables or a collection of Observables.
   *
   * @param {Function} main a function that takes `sources` as input
   * and outputs a collection of `sinks` Observables.
   * @param {Object} drivers an object where keys are driver names and values
   * are driver functions.
   * @return {Object} an object with two properties: `sources` and `sinks`.
   * `sinks` is the collection of driver sinks, and `sources` is the collection
   * of driver sources, that can be used for debugging or testing.
   * @function run
   */
  run: run
};
=======
>>>>>>> 8498c86c

},{}],3:[function(require,module,exports){
"use strict";
var Rx = require('rx');
var RxJSAdapter = {
    adapt: function (originStream, originStreamSubscribe) {
        if (this.isValidStream(originStream)) {
            return originStream;
        }
        return Rx.Observable.create(function (destinationObserver) {
            var originObserver = {
                next: function (x) { return destinationObserver.onNext(x); },
                error: function (e) { return destinationObserver.onError(e); },
                complete: function () { return destinationObserver.onCompleted(); },
            };
            var dispose = originStreamSubscribe(originStream, originObserver);
            return function () {
                if (typeof dispose === 'function') {
                    dispose.call(null);
                }
            };
        });
    },
    remember: function (observable) {
        return observable.shareReplay(1);
    },
    makeSubject: function () {
        var stream = new Rx.Subject();
        var observer = {
            next: function (x) { stream.onNext(x); },
            error: function (err) { stream.onError(err); },
            complete: function (x) { stream.onCompleted(); }
        };
        return { stream: stream, observer: observer };
    },
    isValidStream: function (stream) {
        return (typeof stream.subscribeOnNext === 'function' &&
            typeof stream.onValue !== 'function');
    },
    streamSubscribe: function (stream, observer) {
        var subscription = stream.subscribe(function (x) { return observer.next(x); }, function (e) { return observer.error(e); }, function (x) { return observer.complete(x); });
        return function () {
            subscription.dispose();
        };
    }
};
Object.defineProperty(exports, "__esModule", { value: true });
exports.default = RxJSAdapter;

},{"rx":undefined}]},{},[1])(1)
});<|MERGE_RESOLUTION|>--- conflicted
+++ resolved
@@ -1,27 +1,6 @@
 (function(f){if(typeof exports==="object"&&typeof module!=="undefined"){module.exports=f()}else if(typeof define==="function"&&define.amd){define([],f)}else{var g;if(typeof window!=="undefined"){g=window}else if(typeof global!=="undefined"){g=global}else if(typeof self!=="undefined"){g=self}else{g=this}g.Cycle = f()}})(function(){var define,module,exports;return (function e(t,n,r){function s(o,u){if(!n[o]){if(!t[o]){var a=typeof require=="function"&&require;if(!u&&a)return a(o,!0);if(i)return i(o,!0);var f=new Error("Cannot find module '"+o+"'");throw f.code="MODULE_NOT_FOUND",f}var l=n[o]={exports:{}};t[o][0].call(l.exports,function(e){var n=t[o][1][e];return s(n?n:e)},l,l.exports,e,t,n,r)}return n[o].exports}var i=typeof require=="function"&&require;for(var o=0;o<r.length;o++)s(r[o]);return s})({1:[function(require,module,exports){
 "use strict";
 
-<<<<<<< HEAD
-var Rx = (typeof window !== "undefined" ? window['Rx'] : typeof global !== "undefined" ? global['Rx'] : null);
-
-function makeSinkProxies(drivers) {
-  var sinkProxies = {};
-  var keys = Object.keys(drivers);
-  for (var i = 0; i < keys.length; i++) {
-    sinkProxies[keys[i]] = new Rx.ReplaySubject(1);
-  }
-  return sinkProxies;
-}
-
-function callDrivers(drivers, sinkProxies) {
-  var sources = {};
-  var keys = Object.keys(drivers);
-  for (var i = 0; i < keys.length; i++) {
-    var _name = keys[i];
-    sources[_name] = drivers[_name](sinkProxies[_name], _name);
-  }
-  return sources;
-=======
 var base_1 = require('@cycle/base');
 var rx_adapter_1 = require('@cycle/rx-adapter');
 /**
@@ -54,7 +33,6 @@
 function run(main, drivers) {
   var run = base_1.default(main, drivers, { streamAdapter: rx_adapter_1.default }).run;
   return run();
->>>>>>> 8498c86c
 }
 exports.run = run;
 /**
@@ -92,58 +70,6 @@
 Object.defineProperty(exports, "__esModule", { value: true });
 exports.default = Cycle;
 
-<<<<<<< HEAD
-function attachDisposeToSinks(sinks, replicationSubscription) {
-  return Object.defineProperty(sinks, "dispose", {
-    value: function value() {
-      replicationSubscription.dispose();
-    }
-  });
-}
-
-function makeDisposeSources(sources) {
-  return function dispose() {
-    var keys = Object.keys(sources);
-    for (var i = 0; i < keys.length; i++) {
-      var source = sources[keys[i]];
-      if (typeof source.dispose === "function") {
-        source.dispose();
-      }
-    }
-  };
-}
-
-function attachDisposeToSources(sources) {
-  return Object.defineProperty(sources, "dispose", {
-    value: makeDisposeSources(sources)
-  });
-}
-
-var logToConsoleError = typeof console !== "undefined" && console.error ? function (error) {
-  console.error(error.stack || error);
-} : Function.prototype;
-
-function replicateMany(observables, subjects) {
-  return Rx.Observable.create(function (observer) {
-    var subscription = new Rx.CompositeDisposable();
-    setTimeout(function () {
-      var keys = Object.keys(observables);
-      for (var i = 0; i < keys.length; i++) {
-        var _name2 = keys[i];
-        if (subjects.hasOwnProperty(_name2) && !subjects[_name2].isDisposed) {
-          subscription.add(observables[_name2].doOnError(logToConsoleError).subscribe(subjects[_name2].asObserver()));
-        }
-      }
-      observer.onNext(subscription);
-    });
-
-    return function dispose() {
-      subscription.dispose();
-      var keys = Object.keys(subjects);
-      for (var i = 0; i < keys.length; i++) {
-        subjects[keys[i]].dispose();
-      }
-=======
 
 },{"@cycle/base":2,"@cycle/rx-adapter":3}],2:[function(require,module,exports){
 "use strict";
@@ -212,30 +138,8 @@
         disposeFunctions.forEach(function (dispose) {
             return dispose();
         });
->>>>>>> 8498c86c
     };
 }
-<<<<<<< HEAD
-
-function run(main, drivers) {
-  if (typeof main !== "function") {
-    throw new Error("First argument given to Cycle.run() must be the 'main' " + "function.");
-  }
-  if (typeof drivers !== "object" || drivers === null) {
-    throw new Error("Second argument given to Cycle.run() must be an object " + "with driver functions as properties.");
-  }
-  if (Object.keys(drivers).length === 0) {
-    throw new Error("Second argument given to Cycle.run() must be an object " + "with at least one driver function declared as a property.");
-  }
-
-  var sinkProxies = makeSinkProxies(drivers);
-  var sources = callDrivers(drivers, sinkProxies);
-  var sinks = main(sources);
-  var subscription = replicateMany(sinks, sinkProxies).subscribe();
-  var sinksWithDispose = attachDisposeToSinks(sinks, subscription);
-  var sourcesWithDispose = attachDisposeToSources(sources);
-  return { sources: sourcesWithDispose, sinks: sinksWithDispose };
-=======
 function disposeSources(sources) {
     for (var k in sources) {
         if (sources.hasOwnProperty(k) && sources[k] && typeof sources[k].dispose === 'function') {
@@ -274,36 +178,10 @@
         };
     };
     return { sinks: sinks, sources: sources, run: run };
->>>>>>> 8498c86c
 }
 Object.defineProperty(exports, "__esModule", { value: true });
 exports.default = Cycle;
 
-<<<<<<< HEAD
-var Cycle = {
-  /**
-   * Takes a `main` function and circularly connects it to the given collection
-   * of driver functions.
-   *
-   * The `main` function expects a collection of "driver source" Observables
-   * as input, and should return a collection of "driver sink" Observables.
-   * A "collection of Observables" is a JavaScript object where
-   * keys match the driver names registered by the `drivers` object, and values
-   * are Observables or a collection of Observables.
-   *
-   * @param {Function} main a function that takes `sources` as input
-   * and outputs a collection of `sinks` Observables.
-   * @param {Object} drivers an object where keys are driver names and values
-   * are driver functions.
-   * @return {Object} an object with two properties: `sources` and `sinks`.
-   * `sinks` is the collection of driver sinks, and `sources` is the collection
-   * of driver sources, that can be used for debugging or testing.
-   * @function run
-   */
-  run: run
-};
-=======
->>>>>>> 8498c86c
 
 },{}],3:[function(require,module,exports){
 "use strict";
