{
  "name": "@cycle/dom",
  "version": "14.3.0",
  "description": "The standard DOM Driver for Cycle.js, based on Snabbdom",
  "license": "MIT",
  "homepage": "https://cycle.js.org",
  "bugs": "https://github.com/cyclejs/cyclejs/issues",
  "repository": "https://github.com/cyclejs/cyclejs/tree/master/packages/dom",
  "contributors": [
    {
      "name": "Andre Staltz",
      "email": "andre@staltz.com"
    },
    {
      "name": "Tylor Steinberger",
      "email": "tlsteinberger167@gmail.com"
    },
    {
      "name": "Frederik Krautwald",
      "email": "fkrautwald@gmail.com"
    }
  ],
  "keywords": [
    "reactive",
    "framework",
    "rxjs",
    "rx",
    "unidirectional",
    "mvi",
    "virtual-dom"
  ],
  "main": "lib/index.js",
  "typings": "lib/index.d.ts",
  "types": "lib/index.d.ts",
  "dependencies": {
    "es6-map": "^0.1.4",
    "matches-selector": "1.0.0",
    "snabbdom": "0.5.0",
    "snabbdom-selector": "^0.4.0",
    "snabbdom-to-html": "^2.0.1"
  },
  "peerDependencies": {
    "xstream": "*"
  },
  "devDependencies": {
    "@cycle/isolate": "1.x",
    "@cycle/run": "1.0.0-rc.6",
    "@cycle/rxjs-run": "4.0.0-rc.2",
    "@types/mocha": "^2.2.33",
    "@types/node": "^6.0.45",
    "@types/sinon": "^1.16.32",
    "babel-plugin-jsx-factory": "^1.0.1",
    "babel-plugin-syntax-jsx": "^6.3.13",
    "babel-plugin-transform-react-jsx": "^6.4.0",
    "rx": "^4.1.0",
    "rxjs": "5.0.1",
    "saucie": "^1.4.1",
    "simulant": "^0.2.2",
    "snabbdom-jsx": "^0.3.0",
    "xstream": "10.x.x"
  },
  "engines": {
    "node": ">=0.10.0"
  },
  "publishConfig": {
    "access": "public"
  },
  "browserify-shim": {
    "xstream": "global:xstream"
  },
  "scripts": {
    "lint": "../node_modules/.bin/tslint -c ../tslint.json ./src/*.ts ./src/**/*.ts",
<<<<<<< HEAD
    "prelib": "rm -rf lib/ && mkdir -p lib && ../node_modules/.bin/typings install",
    "lib": "../node_modules/.bin/tsc",
    "test-node": "../node_modules/.bin/mocha test/node/*.ts --require ts-node/register",
    "pretest-browser-ci": "../node_modules/.bin/tsc -p ./test/browser/ && ../node_modules/.bin/browserify test/browser/lib/index.js -o test/browser/page/tests-bundle.js",
=======
    "test-node": "../node_modules/.bin/mocha --compilers js:babel-register test/node",
    "pretest-browser": "../node_modules/.bin/browserify test/browser/index.js -t babelify -o test/browser/page/tests-bundle.js",
    "test-browser": "../node_modules/.bin/testem ci -l Firefox,Chrome",
    "posttest-browser": "rm test/browser/page/tests-bundle.js",
    "pretest-browser-ci": "npm run pretest-browser",
>>>>>>> 9693c1d6
    "test-browser-ci": "../node_modules/.bin/testem ci",
    "posttest-browser-ci": "npm run posttest-browser",
    "pretest-browser-wait": "npm run pretest-browser",
    "test-browser-wait": "../node_modules/.bin/testem -l Firefox,Chrome",
    "posttest-browser-wait": "npm run posttest-browser",
    "pretest-browser-perf": "../node_modules/.bin/browserify test/browser/perf/index.js -t babelify -o test/browser/perf/tests-bundle.js",
    "test-browser-perf": "../node_modules/.bin/testem -f test/browser/perf/.testem-perf.json",
    "posttest-browser-perf": "rm test/browser/perf/tests-bundle.js",
    "test": "npm run lint && npm run lib && npm run test-node && npm run test-browser",
    "test-ci": "npm run lint && npm run lib && npm run test-node && npm run test-browser-ci",
    "test-wait": "npm run lint && npm run lib && npm run test-node && npm run test-browser-wait",
    "browserify": "../node_modules/.bin/browserify lib/index.js -t babelify --global-transform=browserify-shim --standalone CycleDOM --exclude xstream --outfile dist/cycle-dom.js",
    "uglify": "../node_modules/.bin/uglifyjs dist/cycle-dom.js --compress --mangle -o dist/cycle-dom.min.js",
    "predist": "rm -rf dist/ && mkdir -p dist/",
    "dist": "npm run lib && npm run browserify && npm run uglify",
    "readme": "node ../.scripts/make-api-docs.js ${PWD##*/} && cat ./.scripts/template-readme.md ./generated-api.md > README.md && rm ./generated-api.md",
    "preversion": "npm test",
    "version": "npm run dist && npm run readme && npm run changelog",
    "postversion": "git add -A && git commit -m \"release(${PWD##*/}): v$(cat package.json | ../node_modules/.bin/jase version)\" && git push origin master && npm publish",
    "release-patch": "false",
    "release-minor": "npm --no-git-tag-version version minor",
    "release-major": "npm --no-git-tag-version version major",
    "changelog": "node ../.scripts/update-changelogs.js ${PWD##*/}"
  }
}<|MERGE_RESOLUTION|>--- conflicted
+++ resolved
@@ -70,18 +70,13 @@
   },
   "scripts": {
     "lint": "../node_modules/.bin/tslint -c ../tslint.json ./src/*.ts ./src/**/*.ts",
-<<<<<<< HEAD
     "prelib": "rm -rf lib/ && mkdir -p lib && ../node_modules/.bin/typings install",
     "lib": "../node_modules/.bin/tsc",
     "test-node": "../node_modules/.bin/mocha test/node/*.ts --require ts-node/register",
-    "pretest-browser-ci": "../node_modules/.bin/tsc -p ./test/browser/ && ../node_modules/.bin/browserify test/browser/lib/index.js -o test/browser/page/tests-bundle.js",
-=======
-    "test-node": "../node_modules/.bin/mocha --compilers js:babel-register test/node",
-    "pretest-browser": "../node_modules/.bin/browserify test/browser/index.js -t babelify -o test/browser/page/tests-bundle.js",
+    "pretest-browser": "../node_modules/.bin/tsc -p ./test/browser/ && ../node_modules/.bin/browserify test/browser/lib/index.js -o test/browser/page/tests-bundle.js",
     "test-browser": "../node_modules/.bin/testem ci -l Firefox,Chrome",
     "posttest-browser": "rm test/browser/page/tests-bundle.js",
     "pretest-browser-ci": "npm run pretest-browser",
->>>>>>> 9693c1d6
     "test-browser-ci": "../node_modules/.bin/testem ci",
     "posttest-browser-ci": "npm run posttest-browser",
     "pretest-browser-wait": "npm run pretest-browser",
