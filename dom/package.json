--- conflicted
+++ resolved
@@ -1,13 +1,7 @@
 {
   "name": "@cycle/dom",
-<<<<<<< HEAD
-  "version": "9.4.0",
-  "author": "Andre Staltz",
-  "description": "The standard DOM Driver for Cycle.js, based on virtual-dom, and other helpers",
-=======
   "version": "10.0.0-rc34",
   "description": "The standard DOM Driver for Cycle.js, based on Snabbdom",
->>>>>>> 97928e13
   "license": "MIT",
   "homepage": "https://github.com/cyclejs/cycle-dom",
   "bugs": "https://github.com/cyclejs/cycle-dom/issues",
