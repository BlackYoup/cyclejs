--- conflicted
+++ resolved
@@ -26,20 +26,6 @@
       complete: () => {},
     });
   });
-
-  it('multiple .select()s should not throw when given empty mockedSelectors', () => {
-    assert.doesNotThrow(() => {
-      const DOM = mockDOMSource({})
-      DOM.select('.something').select('.other').events('click')
-    })
-  })
-
-  it('multiple .select()s should return empty observable if not defined', () => {
-    const DOM = mockDOMSource({})
-    const selector = DOM.select('.something').select('.other')
-    assert.strictEqual(selector.events('click') instanceof Rx.Observable, true)
-    assert.strictEqual(selector.observable instanceof Rx.Observable, true)
-  })
 
   it('should make multiple user event Observables', function (done) {
     const userEvents = mockDOMSource(RxJSAdapter, {
@@ -142,25 +128,6 @@
         complete: () => {},
       });
   });
-<<<<<<< HEAD
-  it('should return defined Observable when chaining .select()',
-    function (done) {
-      const mockedDOMSource = mockDOMSource({
-        '.bar': {
-          '.foo': {
-            '.baz': {
-              observable: Rx.Observable.just(135)
-            }
-          }
-        }
-      });
-      mockedDOMSource.select('.bar').select('.foo').select('.baz').observable
-        .subscribe(e => {
-          assert.strictEqual(e, 135);
-          done();
-        });
-    });
-=======
 
   it('multiple .select()s should not throw when given empty mockedSelectors', () => {
     assert.doesNotThrow(() => {
@@ -177,5 +144,4 @@
     assert.strictEqual(RxJSAdapter.isValidStream(domSource.elements()), true,
       'domSource.elements() should be an Observable instance');
   })
->>>>>>> 97928e13
 });