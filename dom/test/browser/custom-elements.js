--- conflicted
+++ resolved
@@ -49,11 +49,7 @@
       })
     });
     // Make assertions
-<<<<<<< HEAD
-    sources.DOM.select(':root').observable.skip(1).take(1).subscribe(function (root) {
-=======
-    responses.DOM.select(':root').observable.skip(1).take(1).subscribe(function (root) {
->>>>>>> 2f02f277
+    sources.DOM.select(':root').observable.skip(1).take(1).subscribe(function (root) {
       let myElement = root.querySelector('.myelementclass');
       assert.notStrictEqual(myElement, null);
       assert.notStrictEqual(typeof myElement, 'undefined');
@@ -93,11 +89,7 @@
       })
     });
     // Make assertions
-<<<<<<< HEAD
-    sources.DOM.select(':root').observable.skip(1).take(1).subscribe(function (root) {
-=======
-    responses.DOM.select(':root').observable.skip(1).take(1).subscribe(function (root) {
->>>>>>> 2f02f277
+    sources.DOM.select(':root').observable.skip(1).take(1).subscribe(function (root) {
       let myElement = root.querySelector('.stateful-element');
       assert.notStrictEqual(myElement, null);
       assert.notStrictEqual(typeof myElement, 'undefined');
@@ -105,11 +97,7 @@
       assert.strictEqual(myElement.textContent, '0');
       assert.strictEqual(myElement.style.color, 'rgb(255, 0, 0)');
     });
-<<<<<<< HEAD
     sources.DOM.select(':root').observable.skip(6).take(1).subscribe(function (root) {
-=======
-    responses.DOM.select(':root').observable.skip(6).take(1).subscribe(function (root) {
->>>>>>> 2f02f277
       let myElement = root.querySelector('.stateful-element');
       assert.strictEqual(myElement.textContent, '3');
       assert.strictEqual(myElement.style.color, 'rgb(0, 255, 0)');
@@ -149,11 +137,7 @@
       })
     });
     // Make assertions
-<<<<<<< HEAD
-    sources.DOM.select(':root').observable.skip(1).take(1).subscribe(function (root) {
-=======
-    responses.DOM.select(':root').observable.skip(1).take(1).subscribe(function (root) {
->>>>>>> 2f02f277
+    sources.DOM.select(':root').observable.skip(1).take(1).subscribe(function (root) {
       let myElement = root.querySelector('.inner-element');
       assert.notStrictEqual(myElement, null);
       assert.notStrictEqual(typeof myElement, 'undefined');
@@ -196,11 +180,7 @@
       })
     });
     // Make assertions
-<<<<<<< HEAD
-    sources.DOM.select(':root').observable.skip(1).take(1).subscribe(function (root) {
-=======
-    responses.DOM.select(':root').observable.skip(1).take(1).subscribe(function (root) {
->>>>>>> 2f02f277
+    sources.DOM.select(':root').observable.skip(1).take(1).subscribe(function (root) {
       let myElement = root.querySelector('.inner-element');
       assert.notStrictEqual(myElement, null);
       assert.notStrictEqual(typeof myElement, 'undefined');
@@ -239,11 +219,7 @@
       })
     });
     // Make assertions
-<<<<<<< HEAD
     sources.DOM.select(':root').observable.skip(1).take(1).subscribe(
-=======
-    responses.DOM.select(':root').observable.skip(1).take(1).subscribe(
->>>>>>> 2f02f277
       function onNextHandler() {
         assert.fail('DOM :root Observable should not emit onNext.');
       },
@@ -326,11 +302,7 @@
       })
     });
     // Make assertions
-<<<<<<< HEAD
-    sources.DOM.select(':root').observable.skip(1).take(1).subscribe(function (root) {
-=======
-    responses.DOM.select(':root').observable.skip(1).take(1).subscribe(function (root) {
->>>>>>> 2f02f277
+    sources.DOM.select(':root').observable.skip(1).take(1).subscribe(function (root) {
       let myElement1 = root.querySelector('.myelement1class');
       let myElement2 = root.querySelector('.myelement2class');
       assert.notStrictEqual(myElement1, null);
@@ -374,11 +346,7 @@
       })
     });
     // Make assertions
-<<<<<<< HEAD
-    sources.DOM.select(':root').observable.skip(1).take(1).subscribe(function (root) {
-=======
-    responses.DOM.select(':root').observable.skip(1).take(1).subscribe(function (root) {
->>>>>>> 2f02f277
+    sources.DOM.select(':root').observable.skip(1).take(1).subscribe(function (root) {
       let innerElement = root.querySelector('.innerClass');
       assert.notStrictEqual(innerElement, null);
       assert.notStrictEqual(typeof innerElement, 'undefined');
@@ -406,11 +374,7 @@
       })
     });
     // Make assertions
-<<<<<<< HEAD
-    sources.DOM.select(':root').observable.skip(1).take(1).subscribe(function (root) {
-=======
-    responses.DOM.select(':root').observable.skip(1).take(1).subscribe(function (root) {
->>>>>>> 2f02f277
+    sources.DOM.select(':root').observable.skip(1).take(1).subscribe(function (root) {
       assert.notStrictEqual(root, null);
       assert.notStrictEqual(typeof root, 'undefined');
       assert.strictEqual(root.innerHTML,
@@ -437,11 +401,7 @@
     }
     function main(sources) {
       return {
-<<<<<<< HEAD
         DOM: sources.DOM.select('.target').events('click')
-=======
-        DOM: responses.DOM.select('.target').events('click')
->>>>>>> 2f02f277
           .startWith(0)
           .scan((x,y) => x+1, -1)
           .map(number =>
@@ -458,11 +418,7 @@
       })
     });
     // Make assertions
-<<<<<<< HEAD
-    sources.DOM.select(':root').observable.skip(1).take(1).subscribe(function (root) {
-=======
-    responses.DOM.select(':root').observable.skip(1).take(1).subscribe(function (root) {
->>>>>>> 2f02f277
+    sources.DOM.select(':root').observable.skip(1).take(1).subscribe(function (root) {
       assert.notStrictEqual(root, null);
       assert.notStrictEqual(typeof root, 'undefined');
       assert.strictEqual(root.innerHTML,
@@ -503,11 +459,7 @@
       })
     });
     // Make assertions
-<<<<<<< HEAD
-    sources.DOM.select(':root').observable.skip(1).take(1).subscribe(function (root) {
-=======
-    responses.DOM.select(':root').observable.skip(1).take(1).subscribe(function (root) {
->>>>>>> 2f02f277
+    sources.DOM.select(':root').observable.skip(1).take(1).subscribe(function (root) {
       let myElement = root.querySelector('.myelementclass');
       assert.notStrictEqual(myElement, null);
       assert.notStrictEqual(typeof myElement, 'undefined');
@@ -544,13 +496,8 @@
     });
     // Make assertions
     Rx.Observable.combineLatest(
-<<<<<<< HEAD
       sources.DOM.select(':root').observable.skip(1).take(1),
       sources.DOM.select('.eventsource').events('myevent'),
-=======
-      responses.DOM.select(':root').observable.skip(1).take(1),
-      responses.DOM.select('.eventsource').events('myevent'),
->>>>>>> 2f02f277
       (root, event) => ({root, event})
     )
     .subscribe(({root, event}) => {
@@ -584,11 +531,7 @@
         'my-element': myElementDef
       })
     });
-<<<<<<< HEAD
     sources.DOM.select(':root').observable.subscribeOnError(err => {
-=======
-    responses.DOM.select(':root').observable.subscribeOnError(err => {
->>>>>>> 2f02f277
       assert.fail(null, null, err);
     });
     setTimeout(() => {
@@ -638,11 +581,7 @@
       })
     });
 
-<<<<<<< HEAD
-    sources.DOM.select(':root').observable.skip(1).take(1).subscribe(function (root) {
-=======
-    responses.DOM.select(':root').observable.skip(1).take(1).subscribe(function (root) {
->>>>>>> 2f02f277
+    sources.DOM.select(':root').observable.skip(1).take(1).subscribe(function (root) {
       // Simulate clicks
       setTimeout(() => root.querySelector('.internalslider').click(), 200);
       setTimeout(() => root.querySelector('.internalslider').click(), 300);
@@ -682,11 +621,7 @@
       })
     });
     // Make assertions
-<<<<<<< HEAD
-    sources.DOM.select(':root').observable.skip(1).take(1).subscribe(function (root) {
-=======
-    responses.DOM.select(':root').observable.skip(1).take(1).subscribe(function (root) {
->>>>>>> 2f02f277
+    sources.DOM.select(':root').observable.skip(1).take(1).subscribe(function (root) {
       let wrapper = root.querySelector('.wrapper');
       assert.notStrictEqual(wrapper, null);
       assert.notStrictEqual(typeof wrapper, 'undefined');
@@ -716,11 +651,7 @@
         'my-element': myElementDef
       })
     });
-<<<<<<< HEAD
     sources.DOM.select(':root').observable.subscribeOnError((err) => {
-=======
-    responses.DOM.select(':root').observable.subscribeOnError((err) => {
->>>>>>> 2f02f277
       assert.strictEqual(err.message, 'Custom element should not have ' +
         'property `children`. It is reserved for children elements nested ' +
         'into this custom element.'
@@ -765,11 +696,7 @@
       })
     });
 
-<<<<<<< HEAD
-    sources.DOM.select(':root').observable.skip(1).take(1).subscribe(function (root) {
-=======
-    responses.DOM.select(':root').observable.skip(1).take(1).subscribe(function (root) {
->>>>>>> 2f02f277
+    sources.DOM.select(':root').observable.skip(1).take(1).subscribe(function (root) {
       setTimeout(() => root.querySelector('.button').click(), 100);
       setTimeout(() => root.querySelector('.button').click(), 200);
       setTimeout(() => {
@@ -814,21 +741,13 @@
       })
     });
     // Make assertions
-<<<<<<< HEAD
-    sources.DOM.select(':root').observable.skip(1).take(1).subscribe(function (root) {
-=======
-    responses.DOM.select(':root').observable.skip(1).take(1).subscribe(function (root) {
->>>>>>> 2f02f277
+    sources.DOM.select(':root').observable.skip(1).take(1).subscribe(function (root) {
       let myElement = root.querySelector('.myelementclass');
       assert.notStrictEqual(myElement, null);
       assert.notStrictEqual(typeof myElement, 'undefined');
       assert.strictEqual(myElement.tagName, 'H3');
     });
-<<<<<<< HEAD
     sources.DOM.select('.eventsource').events('myevent').subscribe(function (event) {
-=======
-    responses.DOM.select('.eventsource').events('myevent').subscribe(function (event) {
->>>>>>> 2f02f277
       assert.strictEqual(event.type, 'myevent');
       assert.strictEqual(event.detail, 123);
       assert.strictEqual(event.target.tagName, 'BUTTON');
@@ -865,11 +784,7 @@
       })
     });
     // Make assertions
-<<<<<<< HEAD
-    sources.DOM.select(':root').observable.skip(1).take(1).subscribe(function (root) {
-=======
-    responses.DOM.select(':root').observable.skip(1).take(1).subscribe(function (root) {
->>>>>>> 2f02f277
+    sources.DOM.select(':root').observable.skip(1).take(1).subscribe(function (root) {
       let myElement = root.querySelector('.myelementclass');
       assert.notStrictEqual(myElement, null);
       assert.notStrictEqual(typeof myElement, 'undefined');
@@ -878,11 +793,7 @@
       // Destroy the element
       customElementSwitch$.request(1);
     });
-<<<<<<< HEAD
     sources.DOM.select(':root').observable.skip(2).subscribe(function (root) {
-=======
-    responses.DOM.select(':root').observable.skip(2).subscribe(function (root) {
->>>>>>> 2f02f277
       let destroyedElement = root.querySelector('.myelementclass');
       assert.strictEqual(destroyedElement, null);
       assert.notStrictEqual(log.length, 2);
@@ -923,11 +834,7 @@
     });
     // Make assertions
     let myEventDisposable;
-<<<<<<< HEAD
-    sources.DOM.select(':root').observable.skip(1).take(1).subscribe(function (root) {
-=======
-    responses.DOM.select(':root').observable.skip(1).take(1).subscribe(function (root) {
->>>>>>> 2f02f277
+    sources.DOM.select(':root').observable.skip(1).take(1).subscribe(function (root) {
       let myElement = root.querySelector('.myelementclass');
       assert.notStrictEqual(myElement, null);
       assert.notStrictEqual(typeof myElement, 'undefined');
@@ -946,11 +853,7 @@
       // Destroy the element
       customElementSwitch$.request(1);
     });
-<<<<<<< HEAD
     sources.DOM.select(':root').observable.skip(2).subscribe(function (root) {
-=======
-    responses.DOM.select(':root').observable.skip(2).subscribe(function (root) {
->>>>>>> 2f02f277
       let destroyedElement = root.querySelector('.myelementclass');
       assert.strictEqual(destroyedElement, null);
 
