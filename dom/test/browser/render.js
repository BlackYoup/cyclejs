'use strict';
/* global describe, it, beforeEach */
let assert = require('assert');
let Cycle = require('@cycle/rxjs-run').default;
let CycleDOM = require('../../lib/index');
let Rx = require('rxjs');
let {html} = require('snabbdom-jsx');
let {h, svg, div, input, p, span, h2, h3, h4, select, option, thunk, makeDOMDriver} = CycleDOM;

function createRenderTarget(id = null) {
  let element = document.createElement('div');
  element.className = 'cycletest';
  if (id) {
    element.id = id;
  }
  document.body.appendChild(element);
  return element;
}

describe('DOM Rendering', function () {
  it('should render DOM elements even when DOMSource is not utilized', function (done) {
    function main() {
      return {
        DOM: Rx.Observable.of(
          div('.my-render-only-container', [
            h2('Cycle.js framework')
          ])
        )
      };
    }

    Cycle.run(main, {
      DOM: makeDOMDriver(createRenderTarget())
    });

    setTimeout(() => {
      const myContainer = document.querySelector('.my-render-only-container');
      assert.notStrictEqual(myContainer, null);
      assert.notStrictEqual(typeof myContainer, 'undefined');
      assert.strictEqual(myContainer.tagName, 'DIV');
      const header = myContainer.querySelector('h2');
      assert.notStrictEqual(header, null);
      assert.notStrictEqual(typeof header, 'undefined');
      assert.strictEqual(header.textContent, 'Cycle.js framework');
      done();
    }, 150);
  });

  it('should convert a simple virtual-dom <select> to DOM element', function (done) {
    function app() {
      return {
        DOM: Rx.Observable.of(select('.my-class', [
          option({value: 'foo'}, 'Foo'),
          option({value: 'bar'}, 'Bar'),
          option({value: 'baz'}, 'Baz')
        ]))
      };
    }

    const {sinks, sources, run} = Cycle(app, {
      DOM: makeDOMDriver(createRenderTarget())
    });

    let dispose;
    sources.DOM.select(':root').elements().skip(1).take(1).subscribe(function (root) {
      const selectEl = root.querySelector('.my-class');
      assert.notStrictEqual(selectEl, null);
      assert.notStrictEqual(typeof selectEl, 'undefined');
      assert.strictEqual(selectEl.tagName, 'SELECT');
      setTimeout(() => {
        dispose();
        done();
      });
    });
    dispose = run();
  });

  it('should convert a simple virtual-dom <select> (JSX) to DOM element', function (done) {
    function app() {
      return {
        DOM: Rx.Observable.of(
          <select className="my-class">
            <option value="foo">Foo</option>
            <option value="bar">Bar</option>
            <option value="baz">Baz</option>
          </select>
        )
      };
    }

    const {sinks, sources, run} = Cycle(app, {
      DOM: makeDOMDriver(createRenderTarget())
    });

    let dispose;
    sources.DOM.select(':root').elements().skip(1).take(1).subscribe(function (root) {
      const selectEl = root.querySelector('.my-class');
      assert.notStrictEqual(selectEl, null);
      assert.notStrictEqual(typeof selectEl, 'undefined');
      assert.strictEqual(selectEl.tagName, 'SELECT');
      setTimeout(() => {
        dispose();
        done();
      })
    });
    dispose = run();
  });

<<<<<<< HEAD
  it('should convert a simple virtual-dom <svg> (JSX) to SVG DOM element', function (done) {
    function app() {
      return {
        DOM: Rx.Observable.just(
          <svg class="svg-test" width="800" height="600">
            <circle cx="100" cy="100" r="50"></circle>
          </svg>
        )
      };
    }

    const {sinks, sources} = Cycle.run(app, {
      DOM: makeDOMDriver(createRenderTarget())
    });

    sources.DOM.select(':root').observable.skip(1).take(1).subscribe(function (root) {
      const svgEl = root.querySelector('.svg-test');
      assert.notStrictEqual(svgEl, null);
      assert.notStrictEqual(typeof svgEl, 'undefined');
      assert.strictEqual(svgEl.tagName, 'svg');
      assert.ok(svgEl instanceof SVGElement);
      sources.dispose();
      done();
    });
  });

  it('should allow virtual-dom Thunks in the VTree', function (done) {
    // The thunk
    const ConstantlyThunk = function ConstantlyThunk(greeting){
      this.greeting = greeting;
    };
    ConstantlyThunk.prototype.type = 'Thunk';
    ConstantlyThunk.prototype.render = function(previous) {
      if (previous && previous.vnode) {
        return previous.vnode;
      } else {
        return h4('Constantly ' + this.greeting);
      }
    };

    // The Cycle.js app
=======
  it('should give elements as a value-over-time', function (done) {
>>>>>>> 97928e13
    function app() {
      return {
        DOM: Rx.Observable.of(h2('.value-over-time', 'Hello test'))
          .merge(Rx.Observable.never())
      };
    }

    const {sinks, sources, run} = Cycle(app, {
      DOM: makeDOMDriver(createRenderTarget())
    });

    let dispose;
    let firstSubscriberRan = false;
    let secondSubscriberRan = false;

    const element$ = sources.DOM.select(':root').elements();

    element$.skip(1).subscribe(function (root) {
      assert.strictEqual(firstSubscriberRan, false);
      firstSubscriberRan = true;
      const header = root.querySelector('.value-over-time');
      assert.notStrictEqual(header, null);
      assert.notStrictEqual(typeof header, 'undefined');
      assert.strictEqual(header.tagName, 'H2');
    });

    setTimeout(() => {
      element$.subscribe(function (root) {
        assert.strictEqual(secondSubscriberRan, false);
        secondSubscriberRan = true;
        const header = root.querySelector('.value-over-time');
        assert.notStrictEqual(header, null);
        assert.notStrictEqual(typeof header, 'undefined');
        assert.strictEqual(header.tagName, 'H2');
        setTimeout(() => {
          dispose();
          done();
        });
      });
    }, 100);
    dispose = run();
  });

  it('should allow snabbdom Thunks in the VTree', function (done) {
    function renderThunk(greeting) {
      return h4('Constantly ' + greeting)
    }

    // The Cycle.js app
    function app() {
      return {
        DOM: Rx.Observable.interval(10).take(5).map(i =>
          div([
            thunk('thunk', renderThunk, 'hello' + 0)
          ])
        )
      };
    }

    // Run it
    const {sinks, sources, run} = Cycle(app, {
      DOM: makeDOMDriver(createRenderTarget())
    });

    let dispose;
    // Assert it
    sources.DOM.select(':root').elements().skip(1).take(1).subscribe(function (root) {
      const selectEl = root.querySelector('h4');
      assert.notStrictEqual(selectEl, null);
      assert.notStrictEqual(typeof selectEl, 'undefined');
      assert.strictEqual(selectEl.tagName, 'H4');
      assert.strictEqual(selectEl.textContent, 'Constantly hello0');
      dispose();
      done();
    });
    dispose = run();
  });

  it('should filter out null/undefined children', function (done) {

    // The Cycle.js app
    function app() {
      return {
        DOM: Rx.Observable.interval(10).take(5).map(i =>
          div('.parent', [
            'Child 1',
            null,
            h4('.child3', [
              null,
              'Grandchild 31',
              div('.grandchild32', [
                null,
                'Great grandchild 322'
              ])
            ]),
            undefined
          ])
        ).do(x => console.log(x))
      };
    }

    // Run it
    const {sinks, sources, run} = Cycle(app, {
      DOM: makeDOMDriver(createRenderTarget())
    });

    let dispose;
    // Assert it
    sources.DOM.select(':root').elements().skip(1).take(1).subscribe(function (root) {
      assert.strictEqual(root.querySelector('div.parent').childNodes.length, 2);
      assert.strictEqual(root.querySelector('h4.child3').childNodes.length, 2);
      assert.strictEqual(root.querySelector('div.grandchild32').childNodes.length, 1);
      dispose();
      done();
    });
    dispose = run();
  });
});<|MERGE_RESOLUTION|>--- conflicted
+++ resolved
@@ -106,51 +106,7 @@
     dispose = run();
   });
 
-<<<<<<< HEAD
-  it('should convert a simple virtual-dom <svg> (JSX) to SVG DOM element', function (done) {
-    function app() {
-      return {
-        DOM: Rx.Observable.just(
-          <svg class="svg-test" width="800" height="600">
-            <circle cx="100" cy="100" r="50"></circle>
-          </svg>
-        )
-      };
-    }
-
-    const {sinks, sources} = Cycle.run(app, {
-      DOM: makeDOMDriver(createRenderTarget())
-    });
-
-    sources.DOM.select(':root').observable.skip(1).take(1).subscribe(function (root) {
-      const svgEl = root.querySelector('.svg-test');
-      assert.notStrictEqual(svgEl, null);
-      assert.notStrictEqual(typeof svgEl, 'undefined');
-      assert.strictEqual(svgEl.tagName, 'svg');
-      assert.ok(svgEl instanceof SVGElement);
-      sources.dispose();
-      done();
-    });
-  });
-
-  it('should allow virtual-dom Thunks in the VTree', function (done) {
-    // The thunk
-    const ConstantlyThunk = function ConstantlyThunk(greeting){
-      this.greeting = greeting;
-    };
-    ConstantlyThunk.prototype.type = 'Thunk';
-    ConstantlyThunk.prototype.render = function(previous) {
-      if (previous && previous.vnode) {
-        return previous.vnode;
-      } else {
-        return h4('Constantly ' + this.greeting);
-      }
-    };
-
-    // The Cycle.js app
-=======
   it('should give elements as a value-over-time', function (done) {
->>>>>>> 97928e13
     function app() {
       return {
         DOM: Rx.Observable.of(h2('.value-over-time', 'Hello test'))
