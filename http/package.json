--- conflicted
+++ resolved
@@ -33,13 +33,10 @@
     "uglify-js": "2.5.0",
     "zuul": "3.7.2"
   },
-<<<<<<< HEAD
   "browser": "dist/cycle-http-driver",
-=======
   "jspm": {
-    "main": "dist/cycle-http-driver",
+    "main": "dist/cycle-http-driver"
   },
->>>>>>> 6d0d5098
   "browserify-shim": {
     "rx": "global:Rx"
   },
