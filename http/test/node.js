--- conflicted
+++ resolved
@@ -32,7 +32,8 @@
     }
   );
 
-  it('should not auto-execute HTTP request when factory gets eager = true but the requests explicitly overrides with eager = false',
+  it('should not auto-execute HTTP request when factory gets eager = true but ' +
+  'the requests explicitly overrides with eager = false',
     function(done) {
       var request$ = Rx.Observable.just({
         url: uri + '/pet',
@@ -104,18 +105,13 @@
     }
   );
 
-<<<<<<< HEAD
-
-  it('should auto-execute HTTP request when factory gets eager = false but the requests explicitly overrides with eager = true',
-=======
-  it('should add request options object to each response',
->>>>>>> 0a15edc8
+  it('should auto-execute HTTP request when factory gets eager = false but the ' +
+  'requests explicitly overrides with eager = true',
     function(done) {
       var request$ = Rx.Observable.just({
         url: uri + '/pet',
         method: 'POST',
         send: {name: 'Woof', species: 'Dog'},
-<<<<<<< HEAD
         eager: true
       });
       var httpDriver = makeHTTPDriver({eager: false});
@@ -127,7 +123,15 @@
         globalSandbox.petPOSTResponse = null;
         done();
       }, 100);
-=======
+    }
+  );
+
+  it('should add request options object to each response',
+    function(done) {
+      var request$ = Rx.Observable.just({
+        url: uri + '/pet',
+        method: 'POST',
+        send: {name: 'Woof', species: 'Dog'},
         eager: true,
         _id: 'petRequest'
       });
@@ -138,8 +142,7 @@
           assert.ok(r.request);
           assert.strictEqual(r.request._id, 'petRequest');
           done();
-        })
->>>>>>> 0a15edc8
+        });
     }
   );
 });